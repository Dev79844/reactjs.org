--- conflicted
+++ resolved
@@ -164,17 +164,6 @@
 
 You can now use JSX!
 
-<<<<<<< HEAD
-=======
-### Compile JSX with One Command
-
-Create a folder called `src` and run this terminal command:
-
-```
-npx babel --watch src --out-dir . --presets react-app/prod 
-```
-
->>>>>>> 23e2c59d
 >Note
 >
 >`npx` is not a typo -- it's a [package runner tool that comes with npm 5.2+](https://medium.com/@maybekatz/introducing-npx-an-npm-package-runner-55f7d4bd282b).
